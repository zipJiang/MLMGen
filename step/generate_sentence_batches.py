"""We generate list of sentences for each condition,
and combine them together with the yaml configuration.
"""
import yaml
import argparse
from model.mlm import get_bert, ConfigurationMLMSampler, MLMSampler


def get_parser():
    """
    """
    parser = argparse.ArgumentParser(
        """Running MLMGen for a couple of inputs.
        """
    )
    parser.add_argument('--num_samples_per_item', type=int,
                        required=True, action='store', dest='num_samples')
    parser.add_argument('--config_file', action='store', type=str,
                        dest='config_file', required=True)
    parser.add_argument('--device', action='store', dest='device',
                        type=str, required=False, default='cpu')

    return parser


def generate_sentences():
    """Main execution function.
    """
    parser = get_parser()
    args = parser.parse_args()

    # get a model
    model_config = ConfigurationMLMSampler(device=args.device)
<<<<<<< HEAD
    print(model_config)
=======
>>>>>>> 64f868f6
    sampler = MLMSampler(model_config, get_bert)

    with open(args.config_file, 'r', encoding='utf-8') as file_:
        configuration = yaml.load(file_)
        for keyword_list in configuration['items']:
            for instance_list in keyword_list.values():
                for instance in instance_list:
                    results, forbidden_ids = sampler.sample_sentences(
                        args.num_samples,
                        word=instance['keyword'],
                        triggers=instance['triggers'])

                    # add these back into the instance
                    instance['generated'] = results
                    instance['forbidden_ids'] = forbidden_ids

    # dump the generation
    with open('outs.yaml', 'w', encoding='utf-8') as file_:
        yaml.dump(configuration, file_)


if __name__ == '__main__':
    """Running the generation process.
    """
    generate_sentences()<|MERGE_RESOLUTION|>--- conflicted
+++ resolved
@@ -31,10 +31,6 @@
 
     # get a model
     model_config = ConfigurationMLMSampler(device=args.device)
-<<<<<<< HEAD
-    print(model_config)
-=======
->>>>>>> 64f868f6
     sampler = MLMSampler(model_config, get_bert)
 
     with open(args.config_file, 'r', encoding='utf-8') as file_:
